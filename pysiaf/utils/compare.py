--- conflicted
+++ resolved
@@ -400,15 +400,9 @@
     return added, removed, modified, same
 
 
-<<<<<<< HEAD
-def compare_inspection_figures(comparison_siaf_input,reference_siaf_input=None, report_dir=None,
-                               selected_aperture_name=None, tags=None, mark_ref=False,
-                               xlimits=None, filename_appendix='', label=False):
-=======
 def compare_inspection_figures(comparison_siaf_input, reference_siaf_input=None, report_dir=None,
                                selected_aperture_name=None, tags=None, mark_ref=False,
                                xlimits=None, ylimits=None, filename_appendix='', label=False):
->>>>>>> 3dc62469
     """Visualize aperture of two SIAF files.
     Parameters
     ----------
@@ -419,12 +413,9 @@
     report_dir
     selected_aperture_name
     tags
-<<<<<<< HEAD
-=======
     xlimits : tuple of limits of output plots
     ylimits : tuple of limits of output plots
 
->>>>>>> 3dc62469
     Returns
     -------
     """
@@ -458,13 +449,9 @@
             aperture.plot(mark_ref=mark_ref, label=label)
         pl.title(tag_list[j])
         if xlimits is not None:
-<<<<<<< HEAD
-            pl.xlim(xlimits)
-=======
             pl.xlim(*xlimits)
         if ylimits is not None:
             pl.ylim(*ylimits)
->>>>>>> 3dc62469
 
         outdir = show_save_plot(report_dir=report_dir)
 
