--- conflicted
+++ resolved
@@ -20,12 +20,7 @@
 #	Note that the XDetRef and YDetRef value has NOT been corrected for filter-dependent wander. See JWSTSIAF-159.
 # Added 12 FULL apertures corresponding to the Coronagraphic TA apertures. These support calibration of the astrometric confirmation
 #	images that PRECEDE the SAM from the TA aperture to the coronagraphic mask. See JWSTSIAF-61.
-<<<<<<< HEAD
-#
-# gennaro 2020-03-25
-# Edited AperType for the 12 apertures introduced in JWSTSIAF-61, which were erroneously set to SUBARRAY. Now they are corrected to FULLSCA (see JWSTSIAF-170)
-=======
-#	
+
 # gennaro 2019-12-30
 #	Added new FULL apertures for the coronagraphic SCAs to act as master apertures and host potential new distortion solutions for coronagraphy
 #		
@@ -34,7 +29,9 @@
 #    NRCA5_FULL_WEDGE_RND
 #    NRCA5_FULL_WEDGE_BAR
 #	See jira.stsci.edu JWSTSIAF-164
->>>>>>> 9f5f4d95
+#
+# gennaro 2020-03-25
+# Edited AperType for the 12 apertures introduced in JWSTSIAF-61, which were erroneously set to SUBARRAY. Now they are corrected to FULLSCA (see JWSTSIAF-170)
 
                   AperName , AperType , XDetRef , YDetRef , XSciSize , YSciSize , XSciRef , YSciRef ,                               parent_apertures , dependency_type
             NRCA1_FULL_OSS ,      OSS ,  1024.5 ,  1024.5 ,     2048 ,     2048 ,  1024.5 ,  1024.5 ,                                     NRCA1_FULL ,         default
@@ -159,27 +156,6 @@
         NRCALL_GRISMR_WFSS , COMPOUND ,    None ,    None ,     None ,     None ,    None ,    None ,                                    NRCALL_FULL ,      grism_wfss
          NRCB5_GRISMC_WFSS ,     SLIT ,    None ,    None ,     None ,     None ,    None ,    None ,                                     NRCB5_FULL ,      grism_wfss
          NRCB5_GRISMR_WFSS ,     SLIT ,    None ,    None ,     None ,     None ,    None ,    None ,                                     NRCB5_FULL ,      grism_wfss
-<<<<<<< HEAD
-            NRCA2_MASK210R , SUBARRAY ,   743.5 ,   571.0 ,      640 ,      640 ,   320.5 ,   321.0 ,                                     NRCA2_FULL ,           wedge
-            NRCA5_MASK335R , SUBARRAY ,  1403.0 ,  1667.0 ,      320 ,      320 ,   161.0 ,   160.0 ,                                     NRCA5_FULL ,           wedge
-            NRCA5_MASK430R , SUBARRAY ,  1078.0 ,  1673.0 ,      320 ,      320 ,   161.0 ,   160.0 ,                                     NRCA5_FULL ,           wedge
-             NRCA4_MASKSWB , SUBARRAY ,   479.0 ,   541.0 ,      640 ,      640 ,   320.0 ,   321.0 ,                                     NRCA4_FULL ,           wedge
-             NRCA5_MASKLWB , SUBARRAY ,   437.0 ,  1667.0 ,      320 ,      320 ,   161.0 ,   160.0 ,                                     NRCA5_FULL ,           wedge
-          NRCA2_TAMASK210R , SUBARRAY ,   493.5 ,   821.0 ,      128 ,      128 ,    64.5 ,    65.0 ,                                     NRCA2_FULL ,           wedge
-          NRCA5_TAMASK335R , SUBARRAY ,  1563.0 ,  1552.0 ,       64 ,       64 ,    33.0 ,    32.0 ,                                     NRCA5_FULL ,           wedge
-          NRCA5_TAMASK430R , SUBARRAY ,  1239.0 ,  1552.0 ,       64 ,       64 ,    33.0 ,    32.0 ,                                     NRCA5_FULL ,           wedge
-           NRCA4_TAMASKSWB , SUBARRAY ,   158.0 ,   791.0 ,      128 ,      128 ,    65.0 ,    64.0 ,                                     NRCA4_FULL ,           wedge
-           NRCA5_TAMASKLWB , SUBARRAY ,   314.0 ,  1558.0 ,       64 ,       64 ,    33.0 ,    32.0 ,                                     NRCA5_FULL ,           wedge
-          NRCA5_TAMASKLWBL , SUBARRAY ,   596.0 ,  1559.0 ,       64 ,       64 ,    33.0 ,    32.0 ,                                     NRCA5_FULL ,           wedge
-          NRCA4_TAMASKSWBS , SUBARRAY ,   814.0 ,   791.0 ,      128 ,      128 ,    64.0 ,    65.0 ,                                     NRCA4_FULL ,           wedge
-     NRCA2_FULL_TAMASK210R ,  FULLSCA ,   493.5 ,   821.0 ,     2048 ,     2048 ,   493.5 ,  1229.0 ,                                     NRCA2_FULL ,           wedge
-     NRCA5_FULL_TAMASK335R ,  FULLSCA ,  1563.0 ,  1552.0 ,     2048 ,     2048 ,   487.0 ,  1552.0 ,                                     NRCA5_FULL ,           wedge
-     NRCA5_FULL_TAMASK430R ,  FULLSCA ,  1239.0 ,  1552.0 ,     2048 ,     2048 ,   811.0 ,  1552.0 ,                                     NRCA5_FULL ,           wedge
-      NRCA4_FULL_TAMASKSWB ,  FULLSCA ,   158.0 ,   791.0 ,     2048 ,     2048 ,   158.0 ,  1259.0 ,                                     NRCA4_FULL ,           wedge
-      NRCA5_FULL_TAMASKLWB ,  FULLSCA ,   314.0 ,  1558.0 ,     2048 ,     2048 ,  1736.0 ,  1558.0 ,                                     NRCA5_FULL ,           wedge
-     NRCA5_FULL_TAMASKLWBL ,  FULLSCA ,   596.0 ,  1559.0 ,     2048 ,     2048 ,  1454.0 ,  1559.0 ,                                     NRCA5_FULL ,           wedge
-     NRCA4_FULL_TAMASKSWBS ,  FULLSCA ,   814.0 ,   791.0 ,     2048 ,     2048 ,   814.0 ,  1259.0 ,                                     NRCA4_FULL ,           wedge
-=======
       NRCA2_FULL_WEDGE_RND ,  FULLSCA ,  1024.5 ,  1024.5 ,     2048 ,     2048 ,  1024.5 ,  1024.5 ,                                           None ,          master
       NRCA4_FULL_WEDGE_BAR ,  FULLSCA ,  1024.5 ,  1024.5 ,     2048 ,     2048 ,  1024.5 ,  1024.5 ,                                           None ,          master
       NRCA5_FULL_WEDGE_RND ,  FULLSCA ,  1024.5 ,  1024.5 ,     2048 ,     2048 ,  1024.5 ,  1024.5 ,                                           None ,          master
@@ -196,14 +172,13 @@
            NRCA5_TAMASKLWB , SUBARRAY ,   314.0 ,  1558.0 ,       64 ,       64 ,    33.0 ,    32.0 ,                           NRCA5_FULL_WEDGE_BAR ,         default
           NRCA5_TAMASKLWBL , SUBARRAY ,   596.0 ,  1559.0 ,       64 ,       64 ,    33.0 ,    32.0 ,                           NRCA5_FULL_WEDGE_BAR ,         default
           NRCA4_TAMASKSWBS , SUBARRAY ,   814.0 ,   791.0 ,      128 ,      128 ,    64.0 ,    65.0 ,                           NRCA4_FULL_WEDGE_BAR ,         default
-     NRCA2_FULL_TAMASK210R , SUBARRAY ,   493.5 ,   821.0 ,     2048 ,     2048 ,   493.5 ,  1229.0 ,                           NRCA2_FULL_WEDGE_RND ,         default
-     NRCA5_FULL_TAMASK335R , SUBARRAY ,  1563.0 ,  1552.0 ,     2048 ,     2048 ,   487.0 ,  1552.0 ,                           NRCA5_FULL_WEDGE_RND ,         default
-     NRCA5_FULL_TAMASK430R , SUBARRAY ,  1239.0 ,  1552.0 ,     2048 ,     2048 ,   811.0 ,  1552.0 ,                           NRCA5_FULL_WEDGE_RND ,         default
-      NRCA4_FULL_TAMASKSWB , SUBARRAY ,   158.0 ,   791.0 ,     2048 ,     2048 ,   158.0 ,  1259.0 ,                           NRCA4_FULL_WEDGE_BAR ,         default
-      NRCA5_FULL_TAMASKLWB , SUBARRAY ,   314.0 ,  1558.0 ,     2048 ,     2048 ,  1736.0 ,  1558.0 ,                           NRCA5_FULL_WEDGE_BAR ,         default
-     NRCA5_FULL_TAMASKLWBL , SUBARRAY ,   596.0 ,  1559.0 ,     2048 ,     2048 ,  1454.0 ,  1559.0 ,                           NRCA5_FULL_WEDGE_BAR ,         default
-     NRCA4_FULL_TAMASKSWBS , SUBARRAY ,   814.0 ,   791.0 ,     2048 ,     2048 ,   814.0 ,  1259.0 ,                           NRCA4_FULL_WEDGE_BAR ,         default
->>>>>>> 9f5f4d95
+     NRCA2_FULL_TAMASK210R ,  FULLSCA ,   493.5 ,   821.0 ,     2048 ,     2048 ,   493.5 ,  1229.0 ,                           NRCA2_FULL_WEDGE_RND ,         default
+     NRCA5_FULL_TAMASK335R ,  FULLSCA ,  1563.0 ,  1552.0 ,     2048 ,     2048 ,   487.0 ,  1552.0 ,                           NRCA5_FULL_WEDGE_RND ,         default
+     NRCA5_FULL_TAMASK430R ,  FULLSCA ,  1239.0 ,  1552.0 ,     2048 ,     2048 ,   811.0 ,  1552.0 ,                           NRCA5_FULL_WEDGE_RND ,         default
+      NRCA4_FULL_TAMASKSWB ,  FULLSCA ,   158.0 ,   791.0 ,     2048 ,     2048 ,   158.0 ,  1259.0 ,                           NRCA4_FULL_WEDGE_BAR ,         default
+      NRCA5_FULL_TAMASKLWB ,  FULLSCA ,   314.0 ,  1558.0 ,     2048 ,     2048 ,  1736.0 ,  1558.0 ,                           NRCA5_FULL_WEDGE_BAR ,         default
+     NRCA5_FULL_TAMASKLWBL ,  FULLSCA ,   596.0 ,  1559.0 ,     2048 ,     2048 ,  1454.0 ,  1559.0 ,                           NRCA5_FULL_WEDGE_BAR ,         default
+     NRCA4_FULL_TAMASKSWBS ,  FULLSCA ,   814.0 ,   791.0 ,     2048 ,     2048 ,   814.0 ,  1259.0 ,                           NRCA4_FULL_WEDGE_BAR ,         default
             NRCB1_MASK210R , SUBARRAY ,  1287.0 ,   511.0 ,      640 ,      640 ,   320.0 ,   321.0 ,                                     NRCB1_FULL ,           wedge
             NRCB5_MASK335R , SUBARRAY ,  1345.0 ,   359.0 ,      320 ,      320 ,   160.0 ,   161.0 ,                                     NRCB5_FULL ,           wedge
             NRCB5_MASK430R , SUBARRAY ,  1021.0 ,   361.0 ,      320 ,      320 ,   160.0 ,   161.0 ,                                     NRCB5_FULL ,           wedge
@@ -216,46 +191,16 @@
            NRCB5_TAMASKLWB , SUBARRAY ,   862.0 ,   481.0 ,       64 ,       64 ,    32.0 ,    33.0 ,                                     NRCB5_FULL ,           wedge
           NRCB5_TAMASKLWBL , SUBARRAY ,   540.0 ,   483.0 ,       64 ,       64 ,    32.0 ,    33.0 ,                                     NRCB5_FULL ,           wedge
           NRCB3_TAMASKSWBS , SUBARRAY ,  1209.0 ,   759.0 ,      128 ,      128 ,    64.0 ,    65.0 ,                                     NRCB3_FULL ,           wedge
-<<<<<<< HEAD
-        NRCA2_FSTAMASK210R , SUBARRAY ,   637.5 ,   821.0 ,      128 ,      128 ,    64.5 ,    65.0 ,                                     NRCA2_FULL ,           wedge
-         NRCA4_FSTAMASKSWB , SUBARRAY ,   486.0 ,   791.0 ,      128 ,      128 ,    64.0 ,    65.0 ,                                     NRCA4_FULL ,           wedge
-         NRCA5_FSTAMASKLWB , SUBARRAY ,   455.0 ,  1558.5 ,       64 ,       64 ,    33.0 ,    32.5 ,                                     NRCA5_FULL ,           wedge
-        NRCA5_FSTAMASK335R , SUBARRAY ,  1491.0 ,  1552.0 ,       64 ,       64 ,    33.0 ,    32.0 ,                                     NRCA5_FULL ,           wedge
-        NRCA5_FSTAMASK430R , SUBARRAY ,  1167.0 ,  1552.0 ,       64 ,       64 ,    33.0 ,    32.0 ,                                     NRCA5_FULL ,           wedge
-   NRCA2_FULL_FSTAMASK210R ,  FULLSCA ,   637.5 ,   821.0 ,     2048 ,     2048 ,   637.5 ,  1229.0 ,                                     NRCA2_FULL ,           wedge
-    NRCA4_FULL_FSTAMASKSWB ,  FULLSCA ,   486.0 ,   791.0 ,     2048 ,     2048 ,   486.0 ,  1259.0 ,                                     NRCA4_FULL ,           wedge
-    NRCA5_FULL_FSTAMASKLWB ,  FULLSCA ,   455.0 ,  1558.5 ,     2048 ,     2048 ,  1595.0 ,  1585.5 ,                                     NRCA5_FULL ,           wedge
-   NRCA5_FULL_FSTAMASK335R ,  FULLSCA ,  1491.0 ,  1552.0 ,     2048 ,     2048 ,   559.0 ,  1552.0 ,                                     NRCA5_FULL ,           wedge
-   NRCA5_FULL_FSTAMASK430R ,  FULLSCA ,  1167.0 ,  1552.0 ,     2048 ,     2048 ,   883.0 ,  1552.0 ,                                     NRCA5_FULL ,           wedge
-       NRCA4_MASKSWB_F182M , SUBARRAY ,   422.0 ,   542.0 ,      640 ,      640 ,   263.0 ,   321.0 ,                                     NRCA4_FULL ,           wedge
-       NRCA4_MASKSWB_F187N , SUBARRAY ,   430.9 ,   542.0 ,      640 ,      640 ,   271.9 ,   321.0 ,                                     NRCA4_FULL ,           wedge
-       NRCA4_MASKSWB_F210M , SUBARRAY ,   477.7 ,   542.0 ,      640 ,      640 ,   318.7 ,   321.0 ,                                     NRCA4_FULL ,           wedge
-       NRCA4_MASKSWB_F212N , SUBARRAY ,   484.6 ,   542.0 ,      640 ,      640 ,   325.6 ,   321.0 ,                                     NRCA4_FULL ,           wedge
-       NRCA4_MASKSWB_F200W , SUBARRAY ,   509.0 ,   542.0 ,      640 ,      640 ,   350.0 ,   321.0 ,                                     NRCA4_FULL ,           wedge
-      NRCA4_MASKSWB_NARROW , SUBARRAY ,   227.5 ,   542.0 ,      640 ,      640 ,    68.5 ,   321.0 ,                                     NRCA4_FULL ,           wedge
-       NRCA5_MASKLWB_F250M , SUBARRAY ,   331.6 ,  1667.0 ,      320 ,      320 ,   266.4 ,   160.0 ,                                     NRCA5_FULL ,           wedge
-       NRCA5_MASKLWB_F300M , SUBARRAY ,   356.3 ,  1667.0 ,      320 ,      320 ,   241.7 ,   160.0 ,                                     NRCA5_FULL ,           wedge
-       NRCA5_MASKLWB_F277W , SUBARRAY ,   356.4 ,  1667.0 ,      320 ,      320 ,   241.6 ,   160.0 ,                                     NRCA5_FULL ,           wedge
-       NRCA5_MASKLWB_F335M , SUBARRAY ,   364.3 ,  1667.0 ,      320 ,      320 ,   233.7 ,   160.0 ,                                     NRCA5_FULL ,           wedge
-       NRCA5_MASKLWB_F360M , SUBARRAY ,   387.8 ,  1667.0 ,      320 ,      320 ,   210.2 ,   160.0 ,                                     NRCA5_FULL ,           wedge
-       NRCA5_MASKLWB_F356W , SUBARRAY ,   396.7 ,  1667.0 ,      320 ,      320 ,   201.3 ,   160.0 ,                                     NRCA5_FULL ,           wedge
-       NRCA5_MASKLWB_F410M , SUBARRAY ,   411.4 ,  1667.0 ,      320 ,      320 ,   186.6 ,   160.0 ,                                     NRCA5_FULL ,           wedge
-       NRCA5_MASKLWB_F430M , SUBARRAY ,   421.0 ,  1667.0 ,      320 ,      320 ,   177.0 ,   160.0 ,                                     NRCA5_FULL ,           wedge
-       NRCA5_MASKLWB_F460M , SUBARRAY ,   438.5 ,  1667.0 ,      320 ,      320 ,   159.5 ,   160.0 ,                                     NRCA5_FULL ,           wedge
-       NRCA5_MASKLWB_F480M , SUBARRAY ,   446.5 ,  1667.0 ,      320 ,      320 ,   151.5 ,   160.0 ,                                     NRCA5_FULL ,           wedge
-       NRCA5_MASKLWB_F444W , SUBARRAY ,   446.3 ,  1667.0 ,      320 ,      320 ,   151.7 ,   160.0 ,                                     NRCA5_FULL ,           wedge
-      NRCA5_MASKLWB_NARROW , SUBARRAY ,   310.0 ,  1667.0 ,      320 ,      320 ,   288.0 ,   160.0 ,                                     NRCA5_FULL ,           wedge
-=======
         NRCA2_FSTAMASK210R , SUBARRAY ,   637.5 ,   821.0 ,      128 ,      128 ,    64.5 ,    65.0 ,                           NRCA2_FULL_WEDGE_RND ,         default
          NRCA4_FSTAMASKSWB , SUBARRAY ,   486.0 ,   791.0 ,      128 ,      128 ,    64.0 ,    65.0 ,                           NRCA4_FULL_WEDGE_BAR ,         default
          NRCA5_FSTAMASKLWB , SUBARRAY ,   455.0 ,  1558.5 ,       64 ,       64 ,    33.0 ,    32.5 ,                           NRCA5_FULL_WEDGE_BAR ,         default
         NRCA5_FSTAMASK335R , SUBARRAY ,  1491.0 ,  1552.0 ,       64 ,       64 ,    33.0 ,    32.0 ,                           NRCA5_FULL_WEDGE_RND ,         default
         NRCA5_FSTAMASK430R , SUBARRAY ,  1167.0 ,  1552.0 ,       64 ,       64 ,    33.0 ,    32.0 ,                           NRCA5_FULL_WEDGE_RND ,         default
-   NRCA2_FULL_FSTAMASK210R , SUBARRAY ,   637.5 ,   821.0 ,     2048 ,     2048 ,   637.5 ,  1229.0 ,                           NRCA2_FULL_WEDGE_RND ,         default
-    NRCA4_FULL_FSTAMASKSWB , SUBARRAY ,   486.0 ,   791.0 ,     2048 ,     2048 ,   486.0 ,  1259.0 ,                           NRCA4_FULL_WEDGE_BAR ,         default
-    NRCA5_FULL_FSTAMASKLWB , SUBARRAY ,   455.0 ,  1558.5 ,     2048 ,     2048 ,  1595.0 ,  1585.5 ,                           NRCA5_FULL_WEDGE_BAR ,         default
-   NRCA5_FULL_FSTAMASK335R , SUBARRAY ,  1491.0 ,  1552.0 ,     2048 ,     2048 ,   559.0 ,  1552.0 ,                           NRCA5_FULL_WEDGE_RND ,         default
-   NRCA5_FULL_FSTAMASK430R , SUBARRAY ,  1167.0 ,  1552.0 ,     2048 ,     2048 ,   883.0 ,  1552.0 ,                           NRCA5_FULL_WEDGE_RND ,         default
+   NRCA2_FULL_FSTAMASK210R ,  FULLSCA ,   637.5 ,   821.0 ,     2048 ,     2048 ,   637.5 ,  1229.0 ,                           NRCA2_FULL_WEDGE_RND ,         default
+    NRCA4_FULL_FSTAMASKSWB ,  FULLSCA ,   486.0 ,   791.0 ,     2048 ,     2048 ,   486.0 ,  1259.0 ,                           NRCA4_FULL_WEDGE_BAR ,         default
+    NRCA5_FULL_FSTAMASKLWB ,  FULLSCA ,   455.0 ,  1558.5 ,     2048 ,     2048 ,  1595.0 ,  1585.5 ,                           NRCA5_FULL_WEDGE_BAR ,         default
+   NRCA5_FULL_FSTAMASK335R ,  FULLSCA ,  1491.0 ,  1552.0 ,     2048 ,     2048 ,   559.0 ,  1552.0 ,                           NRCA5_FULL_WEDGE_RND ,         default
+   NRCA5_FULL_FSTAMASK430R ,  FULLSCA ,  1167.0 ,  1552.0 ,     2048 ,     2048 ,   883.0 ,  1552.0 ,                           NRCA5_FULL_WEDGE_RND ,         default
        NRCA4_MASKSWB_F182M , SUBARRAY ,   422.0 ,   542.0 ,      640 ,      640 ,   263.0 ,   321.0 ,                           NRCA4_FULL_WEDGE_BAR ,         default
        NRCA4_MASKSWB_F187N , SUBARRAY ,   430.9 ,   542.0 ,      640 ,      640 ,   271.9 ,   321.0 ,                           NRCA4_FULL_WEDGE_BAR ,         default
        NRCA4_MASKSWB_F210M , SUBARRAY ,   477.7 ,   542.0 ,      640 ,      640 ,   318.7 ,   321.0 ,                           NRCA4_FULL_WEDGE_BAR ,         default
@@ -274,7 +219,6 @@
        NRCA5_MASKLWB_F480M , SUBARRAY ,   446.5 ,  1667.0 ,      320 ,      320 ,   151.5 ,   160.0 ,                           NRCA5_FULL_WEDGE_BAR ,         default
        NRCA5_MASKLWB_F444W , SUBARRAY ,   446.3 ,  1667.0 ,      320 ,      320 ,   151.7 ,   160.0 ,                           NRCA5_FULL_WEDGE_BAR ,         default
       NRCA5_MASKLWB_NARROW , SUBARRAY ,   310.0 ,  1667.0 ,      320 ,      320 ,   288.0 ,   160.0 ,                           NRCA5_FULL_WEDGE_BAR ,         default
->>>>>>> 9f5f4d95
 
        NRCA2_FULL_MASK210R ,  FULLSCA ,   743.5 ,   571.0 ,     2048 ,     2048 ,   743.5 ,  1478.0 ,                           NRCA2_FULL_WEDGE_RND ,         default
 
