--- conflicted
+++ resolved
@@ -134,19 +134,7 @@
         'Topic :: Scientific/Engineering :: Astronomy',
         'Topic :: Software Development :: Libraries :: Python Modules',
     ],
-<<<<<<< HEAD
     install_requires=install_requires,
-=======
-    install_requires=[
-        'astropy>=1.2',
-        'numpy>=1.9',
-        'numpydoc',
-        'matplotlib>=1.4.3',
-        'lxml>=3.6.4',
-        'scipy>=0.17',
-        'openpyxl>=2.6.0',
-        'requests>=2.21.0'
-    ],
     extras_require={
         'docs': ['stsci_rtd_theme',
                  'sphinx_automodapi',
@@ -154,7 +142,6 @@
                  'matplotlib',
                  'scipy']
     },
->>>>>>> 2add0249
     tests_require=['pytest'],
     packages=find_packages(),
     package_data={PACKAGENAME: ['prd_data/HST/*',
